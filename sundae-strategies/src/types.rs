--- conflicted
+++ resolved
@@ -5,22 +5,16 @@
 use serde::{Deserialize, Serialize, de};
 use utxorpc_spec::utxorpc::v1alpha::cardano::TxOutput;
 
-<<<<<<< HEAD
 #[derive(PartialEq)]
-=======
->>>>>>> f7ae6633
 pub struct AssetId {
     pub policy_id: Vec<u8>,
     pub asset_name: Vec<u8>,
 }
-<<<<<<< HEAD
 impl AssetId {
     pub fn is_ada(&self) -> bool {
         self.policy_id.is_empty() && self.asset_name.is_empty()
     }
 }
-=======
->>>>>>> f7ae6633
 
 struct AssetIdVisitor;
 impl<'de> de::Visitor<'de> for AssetIdVisitor {
@@ -54,7 +48,10 @@
 
 impl From<(Vec<u8>, Vec<u8>)> for AssetId {
     fn from(value: (Vec<u8>, Vec<u8>)) -> Self {
-        AssetId { policy_id: value.0, asset_name: value.1 }
+        AssetId {
+            policy_id: value.0,
+            asset_name: value.1,
+        }
     }
 }
 
@@ -81,23 +78,29 @@
     if find_asset.is_ada() {
         output.coin
     } else {
-        output.assets.iter().filter_map(|multiasset| {
-            let policy_id = multiasset.policy_id.to_vec();
-            multiasset.assets.iter().filter_map(|asset| {
-                let asset_name = asset.name.to_vec();
-                if policy_id == find_asset.policy_id && asset_name == find_asset.asset_name {
-                    Some(asset.output_coin)
-                } else {
-                    None
-                }
+        output
+            .assets
+            .iter()
+            .filter_map(|multiasset| {
+                let policy_id = multiasset.policy_id.to_vec();
+                multiasset
+                    .assets
+                    .iter()
+                    .filter_map(|asset| {
+                        let asset_name = asset.name.to_vec();
+                        if policy_id == find_asset.policy_id && asset_name == find_asset.asset_name
+                        {
+                            Some(asset.output_coin)
+                        } else {
+                            None
+                        }
+                    })
+                    .next()
             })
             .next()
-        })
-        .next()
-        .unwrap_or(0u64)
-    }
-}
-
+            .unwrap_or(0u64)
+    }
+}
 
 impl PoolDatum {
     /// The raw price of the assets in the pool; not that this doesn't account for decimal places: for example,
@@ -109,7 +112,9 @@
         let asset_b: AssetId = self.assets.1.clone().into();
 
         let reserves_a = if asset_a.is_ada() {
-            output.coin - to_u64(&self.protocol_fees).expect("the pool protocol fees should never exceed u64 max")
+            output.coin
+                - to_u64(&self.protocol_fees)
+                    .expect("the pool protocol fees should never exceed u64 max")
         } else {
             asset_amount(output, &asset_a)
         };
