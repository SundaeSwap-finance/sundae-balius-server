mod config;

use std::time::Duration;

use balius_sdk::{Ack, Config, Tx, WorkerResult};
use tracing::info;

use crate::config::DCAConfig;

use sundae_strategies::{
<<<<<<< HEAD
    ManagedOrder, Strategy,
=======
    SeenOrderDetails, Strategy,
>>>>>>> f7ae6633
    types::{Interval, Order},
};

fn on_each_tx(
    config: &Config<DCAConfig>,
    tx: &Tx,
    tracked_orders: &Vec<ManagedOrder>,
) -> WorkerResult<Ack> {
    for seen in tracked_orders {
        let slots_elapsed = tx.block_slot - seen.slot;
        if slots_elapsed > config.interval {
            info!("{} slots elapsed, triggering a buy order", slots_elapsed);
            trigger_buy(&config, config.network.to_unix_time(tx.block_slot), &seen)?;
        } else {
            info!(
                "{} slots elapsed, out of {}; {} slots remaining before we trigger a buy...",
                slots_elapsed,
                config.interval,
                config.interval - slots_elapsed
            );
        }
    }
    Ok(Ack)
}

fn trigger_buy(config: &config::DCAConfig, now: u64, order: &ManagedOrder) -> WorkerResult<()> {
    let valid_for = Duration::from_secs_f64(20. * 60.);
    let validity_range = Interval::inclusive_range(
        now - valid_for.as_millis() as u64,
        now + valid_for.as_millis() as u64,
    );

    let swap = Order::Swap {
        offer: (
            config.offer_token.policy_id.clone(),
            config.offer_token.asset_name.clone(),
            config.offer_amount,
        ),
        min_received: (
            config.receive_token.policy_id.clone(),
            config.receive_token.asset_name.clone(),
            config.receive_amount_min,
        ),
    };

    sundae_strategies::submit_execution(&config.network, &order.output, validity_range, swap)?;

    Ok(())
}

#[balius_sdk::main]
fn main() -> Worker {
    balius_sdk::logging::init();

    info!("Dollar Cost Average worker starting!");

    Strategy::<DCAConfig>::new().on_each_tx(on_each_tx).worker()
}<|MERGE_RESOLUTION|>--- conflicted
+++ resolved
@@ -8,18 +8,14 @@
 use crate::config::DCAConfig;
 
 use sundae_strategies::{
-<<<<<<< HEAD
-    ManagedOrder, Strategy,
-=======
-    SeenOrderDetails, Strategy,
->>>>>>> f7ae6633
+    ManagedStrategy, Strategy,
     types::{Interval, Order},
 };
 
 fn on_each_tx(
     config: &Config<DCAConfig>,
     tx: &Tx,
-    tracked_orders: &Vec<ManagedOrder>,
+    tracked_orders: &Vec<ManagedStrategy>,
 ) -> WorkerResult<Ack> {
     for seen in tracked_orders {
         let slots_elapsed = tx.block_slot - seen.slot;
@@ -38,7 +34,7 @@
     Ok(Ack)
 }
 
-fn trigger_buy(config: &config::DCAConfig, now: u64, order: &ManagedOrder) -> WorkerResult<()> {
+fn trigger_buy(config: &config::DCAConfig, now: u64, order: &ManagedStrategy) -> WorkerResult<()> {
     let valid_for = Duration::from_secs_f64(20. * 60.);
     let validity_range = Interval::inclusive_range(
         now - valid_for.as_millis() as u64,
